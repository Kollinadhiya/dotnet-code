<?xml version="1.0" encoding="utf-8"?>
<configuration>
  <packageSources>
    <clear />
<<<<<<< HEAD
    <!--Begin: Package sources managed by Dependency Flow automation. Do not edit the sources below.-->
    <!--  Begin: Package sources from dotnet-aspnetcore-tooling -->
    <add key="darc-int-dotnet-aspnetcore-tooling-aec2954" value="https://pkgs.dev.azure.com/dnceng/_packaging/darc-int-dotnet-aspnetcore-tooling-aec2954c/nuget/v3/index.json" />
    <!--  End: Package sources from dotnet-aspnetcore-tooling -->
    <!--  Begin: Package sources from dotnet-corefx -->
    <add key="darc-int-dotnet-corefx-6e37696" value="https://pkgs.dev.azure.com/dnceng/_packaging/darc-int-dotnet-corefx-6e37696a/nuget/v3/index.json" />
    <!--  End: Package sources from dotnet-corefx -->
    <!--  Begin: Package sources from dotnet-core-setup -->
    <add key="darc-int-dotnet-core-setup-826c2c2" value="https://pkgs.dev.azure.com/dnceng/_packaging/darc-int-dotnet-core-setup-826c2c2f/nuget/v3/index.json" />
    <!--  End: Package sources from dotnet-core-setup -->
    <!--  Begin: Package sources from dotnet-efcore -->
    <add key="darc-int-dotnet-efcore-986705d" value="https://pkgs.dev.azure.com/dnceng/_packaging/darc-int-dotnet-efcore-986705d0/nuget/v3/index.json" />
    <!--  End: Package sources from dotnet-efcore -->
    <!--  Begin: Package sources from dotnet-extensions -->
    <add key="darc-int-dotnet-extensions-1c79cde" value="https://pkgs.dev.azure.com/dnceng/_packaging/darc-int-dotnet-extensions-1c79cde9/nuget/v3/index.json" />
    <!--  End: Package sources from dotnet-extensions -->
    <!--End: Package sources managed by Dependency Flow automation. Do not edit the sources above.-->
    <add key="dotnet-core" value="https://dotnetfeed.blob.core.windows.net/dotnet-core/index.json" />
=======
>>>>>>> 9d91021a
    <add key="dotnet-eng" value="https://pkgs.dev.azure.com/dnceng/public/_packaging/dotnet-eng/nuget/v3/index.json" />
    <add key="dotnet-tools" value="https://pkgs.dev.azure.com/dnceng/public/_packaging/dotnet-tools/nuget/v3/index.json" />
    <add key="dotnet5" value="https://pkgs.dev.azure.com/dnceng/public/_packaging/dotnet5/nuget/v3/index.json" />
    <add key="dotnet5-transport" value="https://pkgs.dev.azure.com/dnceng/public/_packaging/dotnet5-transport/nuget/v3/index.json" />
    <add key="dotnet6" value="https://pkgs.dev.azure.com/dnceng/public/_packaging/dotnet6/nuget/v3/index.json" />
    <add key="dotnet6-transport" value="https://pkgs.dev.azure.com/dnceng/public/_packaging/dotnet6-transport/nuget/v3/index.json" />
    <add key="dotnet-experimental" value="https://pkgs.dev.azure.com/dnceng/public/_packaging/dotnet-experimental/nuget/v3/index.json" />
    <add key="dotnet-public" value="https://pkgs.dev.azure.com/dnceng/public/_packaging/dotnet-public/nuget/v3/index.json" />
    <!-- Used for the SiteExtension 3.1 bits that are included in the 5.0 build -->
    <add key="dotnet31-transport" value="https://pkgs.dev.azure.com/dnceng/public/_packaging/dotnet3.1-transport/nuget/v3/index.json" />
    <!-- Used for the Rich Navigation indexing task -->
    <add key="richnav" value="https://pkgs.dev.azure.com/azure-public/vside/_packaging/vs-buildservices/nuget/v3/index.json" />
    <!-- Used for BenchmarkDotNet prerelease packages -->
    <add key="benchmark-dotnet-prerelease" value="https://pkgs.dev.azure.com/dnceng/public/_packaging/benchmark-dotnet-prerelease/nuget/v3/index.json" />
  </packageSources>
  <disabledPackageSources>
    <clear />
<<<<<<< HEAD
    <!--Begin: Package sources managed by Dependency Flow automation. Do not edit the sources below.-->
    <!--  Begin: Package sources from dotnet-extensions -->
    <add key="darc-int-dotnet-extensions-1c79cde" value="true" />
    <!--End: Package sources managed by Dependency Flow automation. Do not edit the sources above.-->
    <add key="darc-int-dotnet-extensions-4210e7d" value="true" />
    <add key="darc-int-dotnet-extensions-4210e7d" value="true" />
    <!--  End: Package sources from dotnet-extensions -->
    <!--  Begin: Package sources from dotnet-aspnetcore-tooling -->
    <add key="darc-int-dotnet-aspnetcore-tooling-aec2954" value="true" />
    <add key="darc-int-dotnet-aspnetcore-tooling-8d3c2f0" value="true" />
    <add key="darc-int-dotnet-aspnetcore-tooling-9876229" value="true" />
    <add key="darc-int-dotnet-aspnetcore-tooling-9876229" value="true" />
    <add key="darc-int-dotnet-aspnetcore-tooling-9876229" value="true" />
    <add key="darc-int-dotnet-aspnetcore-tooling-9876229" value="true" />
    <add key="darc-int-dotnet-aspnetcore-tooling-9876229" value="true" />
    <add key="darc-int-dotnet-aspnetcore-tooling-9876229" value="true" />
    <add key="darc-int-dotnet-aspnetcore-tooling-9876229" value="true" />
    <add key="darc-int-dotnet-aspnetcore-tooling-46eb078" value="true" />
    <add key="darc-int-dotnet-aspnetcore-tooling-bcc2619" value="true" />
    <add key="darc-int-dotnet-aspnetcore-tooling-814651c" value="true" />
    <add key="darc-int-dotnet-aspnetcore-tooling-a2af81e" value="true" />
    <add key="darc-int-dotnet-aspnetcore-tooling-7f55323" value="true" />
    <add key="darc-int-dotnet-aspnetcore-tooling-1756aa6" value="true" />
    <add key="darc-int-dotnet-aspnetcore-tooling-1756aa6" value="true" />
    <add key="darc-int-dotnet-aspnetcore-tooling-1756aa6" value="true" />
    <add key="darc-int-dotnet-aspnetcore-tooling-1756aa6" value="true" />
    <add key="darc-int-dotnet-aspnetcore-tooling-1756aa6" value="true" />
    <add key="darc-int-dotnet-aspnetcore-tooling-1756aa6" value="true" />
    <add key="darc-int-dotnet-aspnetcore-tooling-1756aa6" value="true" />
    <add key="darc-int-dotnet-aspnetcore-tooling-c493ee9" value="true" />
    <add key="darc-int-dotnet-aspnetcore-tooling-7f783df" value="true" />
    <add key="darc-int-dotnet-aspnetcore-tooling-7f783df" value="true" />
    <!--  End: Package sources from dotnet-aspnetcore-tooling -->
    <!--  Begin: Package sources from dotnet-efcore -->
    <add key="darc-int-dotnet-efcore-986705d" value="true" />
    <add key="darc-int-dotnet-efcore-cc1281b" value="true" />
    <add key="darc-int-dotnet-efcore-bc70740" value="true" />
    <add key="darc-int-dotnet-efcore-7dc9391" value="true" />
    <add key="darc-int-dotnet-efcore-57a08da" value="true" />
    <add key="darc-int-dotnet-efcore-716b9a3" value="true" />
    <add key="darc-int-dotnet-efcore-21ecf99" value="true" />
    <add key="darc-int-dotnet-efcore-21ecf99" value="true" />
    <add key="darc-int-dotnet-efcore-21ecf99" value="true" />
    <add key="darc-int-dotnet-efcore-251e53f" value="true" />
    <add key="darc-int-dotnet-efcore-0538c82" value="true" />
    <add key="darc-int-dotnet-efcore-f67b6e3" value="true" />
    <add key="darc-int-dotnet-efcore-591ae9d" value="true" />
    <add key="darc-int-dotnet-efcore-c5fbb99" value="true" />
    <add key="darc-int-dotnet-efcore-5b7fc58" value="true" />
    <add key="darc-int-dotnet-efcore-5b7fc58" value="true" />
    <add key="darc-int-dotnet-efcore-5b7fc58" value="true" />
    <add key="darc-int-dotnet-efcore-5b7fc58" value="true" />
    <add key="darc-int-dotnet-efcore-5b7fc58" value="true" />
    <add key="darc-int-dotnet-efcore-5b7fc58" value="true" />
    <add key="darc-int-dotnet-efcore-5b7fc58" value="true" />
    <add key="darc-int-dotnet-efcore-d078590" value="true" />
    <add key="darc-int-dotnet-efcore-d078590" value="true" />
    <!--  End: Package sources from dotnet-efcore -->
    <!--  Begin: Package sources from dotnet-core-setup -->
    <add key="darc-int-dotnet-core-setup-826c2c2" value="true" />
    <add key="darc-int-dotnet-core-setup-d0e340e" value="true" />
    <add key="darc-int-dotnet-core-setup-d0e340e" value="true" />
    <add key="darc-int-dotnet-core-setup-d0e340e" value="true" />
    <add key="darc-int-dotnet-core-setup-c256022" value="true" />
    <add key="darc-int-dotnet-core-setup-8463a94" value="true" />
    <add key="darc-int-dotnet-core-setup-9f34d80" value="true" />
    <add key="darc-int-dotnet-core-setup-64df28e" value="true" />
    <add key="darc-int-dotnet-core-setup-64df28e" value="true" />
    <add key="darc-int-dotnet-core-setup-64df28e" value="true" />
    <add key="darc-int-dotnet-core-setup-64df28e" value="true" />
    <add key="darc-int-dotnet-core-setup-64df28e" value="true" />
    <add key="darc-int-dotnet-core-setup-64df28e" value="true" />
    <add key="darc-int-dotnet-core-setup-64df28e" value="true" />
    <add key="darc-int-dotnet-core-setup-64df28e" value="true" />
    <add key="darc-int-dotnet-core-setup-64df28e" value="true" />
    <add key="darc-int-dotnet-core-setup-0267ad0" value="true" />
    <add key="darc-int-dotnet-core-setup-0267ad0" value="true" />
    <!--  End: Package sources from dotnet-core-setup -->
    <!--  Begin: Package sources from dotnet-corefx -->
    <add key="darc-int-dotnet-corefx-6e37696" value="true" />
    <add key="darc-int-dotnet-corefx-9f21c83" value="true" />
    <add key="darc-int-dotnet-corefx-9f21c83" value="true" />
    <add key="darc-int-dotnet-corefx-f12876b" value="true" />
    <add key="darc-int-dotnet-corefx-9299d90" value="true" />
    <add key="darc-int-dotnet-corefx-9299d90" value="true" />
    <add key="darc-int-dotnet-corefx-9299d90" value="true" />
    <add key="darc-int-dotnet-corefx-9299d90" value="true" />
    <add key="darc-int-dotnet-corefx-9299d90" value="true" />
    <add key="darc-int-dotnet-corefx-9299d90" value="true" />
    <add key="darc-int-dotnet-corefx-9299d90" value="true" />
    <add key="darc-int-dotnet-corefx-9299d90" value="true" />
    <add key="darc-int-dotnet-corefx-9299d90" value="true" />
    <add key="darc-int-dotnet-corefx-9299d90" value="true" />
    <add key="darc-int-dotnet-corefx-50a99d5" value="true" />
    <add key="darc-int-dotnet-corefx-50a99d5" value="true" />
    <!--  End: Package sources from dotnet-corefx -->
=======
>>>>>>> 9d91021a
  </disabledPackageSources>
</configuration><|MERGE_RESOLUTION|>--- conflicted
+++ resolved
@@ -2,27 +2,6 @@
 <configuration>
   <packageSources>
     <clear />
-<<<<<<< HEAD
-    <!--Begin: Package sources managed by Dependency Flow automation. Do not edit the sources below.-->
-    <!--  Begin: Package sources from dotnet-aspnetcore-tooling -->
-    <add key="darc-int-dotnet-aspnetcore-tooling-aec2954" value="https://pkgs.dev.azure.com/dnceng/_packaging/darc-int-dotnet-aspnetcore-tooling-aec2954c/nuget/v3/index.json" />
-    <!--  End: Package sources from dotnet-aspnetcore-tooling -->
-    <!--  Begin: Package sources from dotnet-corefx -->
-    <add key="darc-int-dotnet-corefx-6e37696" value="https://pkgs.dev.azure.com/dnceng/_packaging/darc-int-dotnet-corefx-6e37696a/nuget/v3/index.json" />
-    <!--  End: Package sources from dotnet-corefx -->
-    <!--  Begin: Package sources from dotnet-core-setup -->
-    <add key="darc-int-dotnet-core-setup-826c2c2" value="https://pkgs.dev.azure.com/dnceng/_packaging/darc-int-dotnet-core-setup-826c2c2f/nuget/v3/index.json" />
-    <!--  End: Package sources from dotnet-core-setup -->
-    <!--  Begin: Package sources from dotnet-efcore -->
-    <add key="darc-int-dotnet-efcore-986705d" value="https://pkgs.dev.azure.com/dnceng/_packaging/darc-int-dotnet-efcore-986705d0/nuget/v3/index.json" />
-    <!--  End: Package sources from dotnet-efcore -->
-    <!--  Begin: Package sources from dotnet-extensions -->
-    <add key="darc-int-dotnet-extensions-1c79cde" value="https://pkgs.dev.azure.com/dnceng/_packaging/darc-int-dotnet-extensions-1c79cde9/nuget/v3/index.json" />
-    <!--  End: Package sources from dotnet-extensions -->
-    <!--End: Package sources managed by Dependency Flow automation. Do not edit the sources above.-->
-    <add key="dotnet-core" value="https://dotnetfeed.blob.core.windows.net/dotnet-core/index.json" />
-=======
->>>>>>> 9d91021a
     <add key="dotnet-eng" value="https://pkgs.dev.azure.com/dnceng/public/_packaging/dotnet-eng/nuget/v3/index.json" />
     <add key="dotnet-tools" value="https://pkgs.dev.azure.com/dnceng/public/_packaging/dotnet-tools/nuget/v3/index.json" />
     <add key="dotnet5" value="https://pkgs.dev.azure.com/dnceng/public/_packaging/dotnet5/nuget/v3/index.json" />
@@ -40,104 +19,5 @@
   </packageSources>
   <disabledPackageSources>
     <clear />
-<<<<<<< HEAD
-    <!--Begin: Package sources managed by Dependency Flow automation. Do not edit the sources below.-->
-    <!--  Begin: Package sources from dotnet-extensions -->
-    <add key="darc-int-dotnet-extensions-1c79cde" value="true" />
-    <!--End: Package sources managed by Dependency Flow automation. Do not edit the sources above.-->
-    <add key="darc-int-dotnet-extensions-4210e7d" value="true" />
-    <add key="darc-int-dotnet-extensions-4210e7d" value="true" />
-    <!--  End: Package sources from dotnet-extensions -->
-    <!--  Begin: Package sources from dotnet-aspnetcore-tooling -->
-    <add key="darc-int-dotnet-aspnetcore-tooling-aec2954" value="true" />
-    <add key="darc-int-dotnet-aspnetcore-tooling-8d3c2f0" value="true" />
-    <add key="darc-int-dotnet-aspnetcore-tooling-9876229" value="true" />
-    <add key="darc-int-dotnet-aspnetcore-tooling-9876229" value="true" />
-    <add key="darc-int-dotnet-aspnetcore-tooling-9876229" value="true" />
-    <add key="darc-int-dotnet-aspnetcore-tooling-9876229" value="true" />
-    <add key="darc-int-dotnet-aspnetcore-tooling-9876229" value="true" />
-    <add key="darc-int-dotnet-aspnetcore-tooling-9876229" value="true" />
-    <add key="darc-int-dotnet-aspnetcore-tooling-9876229" value="true" />
-    <add key="darc-int-dotnet-aspnetcore-tooling-46eb078" value="true" />
-    <add key="darc-int-dotnet-aspnetcore-tooling-bcc2619" value="true" />
-    <add key="darc-int-dotnet-aspnetcore-tooling-814651c" value="true" />
-    <add key="darc-int-dotnet-aspnetcore-tooling-a2af81e" value="true" />
-    <add key="darc-int-dotnet-aspnetcore-tooling-7f55323" value="true" />
-    <add key="darc-int-dotnet-aspnetcore-tooling-1756aa6" value="true" />
-    <add key="darc-int-dotnet-aspnetcore-tooling-1756aa6" value="true" />
-    <add key="darc-int-dotnet-aspnetcore-tooling-1756aa6" value="true" />
-    <add key="darc-int-dotnet-aspnetcore-tooling-1756aa6" value="true" />
-    <add key="darc-int-dotnet-aspnetcore-tooling-1756aa6" value="true" />
-    <add key="darc-int-dotnet-aspnetcore-tooling-1756aa6" value="true" />
-    <add key="darc-int-dotnet-aspnetcore-tooling-1756aa6" value="true" />
-    <add key="darc-int-dotnet-aspnetcore-tooling-c493ee9" value="true" />
-    <add key="darc-int-dotnet-aspnetcore-tooling-7f783df" value="true" />
-    <add key="darc-int-dotnet-aspnetcore-tooling-7f783df" value="true" />
-    <!--  End: Package sources from dotnet-aspnetcore-tooling -->
-    <!--  Begin: Package sources from dotnet-efcore -->
-    <add key="darc-int-dotnet-efcore-986705d" value="true" />
-    <add key="darc-int-dotnet-efcore-cc1281b" value="true" />
-    <add key="darc-int-dotnet-efcore-bc70740" value="true" />
-    <add key="darc-int-dotnet-efcore-7dc9391" value="true" />
-    <add key="darc-int-dotnet-efcore-57a08da" value="true" />
-    <add key="darc-int-dotnet-efcore-716b9a3" value="true" />
-    <add key="darc-int-dotnet-efcore-21ecf99" value="true" />
-    <add key="darc-int-dotnet-efcore-21ecf99" value="true" />
-    <add key="darc-int-dotnet-efcore-21ecf99" value="true" />
-    <add key="darc-int-dotnet-efcore-251e53f" value="true" />
-    <add key="darc-int-dotnet-efcore-0538c82" value="true" />
-    <add key="darc-int-dotnet-efcore-f67b6e3" value="true" />
-    <add key="darc-int-dotnet-efcore-591ae9d" value="true" />
-    <add key="darc-int-dotnet-efcore-c5fbb99" value="true" />
-    <add key="darc-int-dotnet-efcore-5b7fc58" value="true" />
-    <add key="darc-int-dotnet-efcore-5b7fc58" value="true" />
-    <add key="darc-int-dotnet-efcore-5b7fc58" value="true" />
-    <add key="darc-int-dotnet-efcore-5b7fc58" value="true" />
-    <add key="darc-int-dotnet-efcore-5b7fc58" value="true" />
-    <add key="darc-int-dotnet-efcore-5b7fc58" value="true" />
-    <add key="darc-int-dotnet-efcore-5b7fc58" value="true" />
-    <add key="darc-int-dotnet-efcore-d078590" value="true" />
-    <add key="darc-int-dotnet-efcore-d078590" value="true" />
-    <!--  End: Package sources from dotnet-efcore -->
-    <!--  Begin: Package sources from dotnet-core-setup -->
-    <add key="darc-int-dotnet-core-setup-826c2c2" value="true" />
-    <add key="darc-int-dotnet-core-setup-d0e340e" value="true" />
-    <add key="darc-int-dotnet-core-setup-d0e340e" value="true" />
-    <add key="darc-int-dotnet-core-setup-d0e340e" value="true" />
-    <add key="darc-int-dotnet-core-setup-c256022" value="true" />
-    <add key="darc-int-dotnet-core-setup-8463a94" value="true" />
-    <add key="darc-int-dotnet-core-setup-9f34d80" value="true" />
-    <add key="darc-int-dotnet-core-setup-64df28e" value="true" />
-    <add key="darc-int-dotnet-core-setup-64df28e" value="true" />
-    <add key="darc-int-dotnet-core-setup-64df28e" value="true" />
-    <add key="darc-int-dotnet-core-setup-64df28e" value="true" />
-    <add key="darc-int-dotnet-core-setup-64df28e" value="true" />
-    <add key="darc-int-dotnet-core-setup-64df28e" value="true" />
-    <add key="darc-int-dotnet-core-setup-64df28e" value="true" />
-    <add key="darc-int-dotnet-core-setup-64df28e" value="true" />
-    <add key="darc-int-dotnet-core-setup-64df28e" value="true" />
-    <add key="darc-int-dotnet-core-setup-0267ad0" value="true" />
-    <add key="darc-int-dotnet-core-setup-0267ad0" value="true" />
-    <!--  End: Package sources from dotnet-core-setup -->
-    <!--  Begin: Package sources from dotnet-corefx -->
-    <add key="darc-int-dotnet-corefx-6e37696" value="true" />
-    <add key="darc-int-dotnet-corefx-9f21c83" value="true" />
-    <add key="darc-int-dotnet-corefx-9f21c83" value="true" />
-    <add key="darc-int-dotnet-corefx-f12876b" value="true" />
-    <add key="darc-int-dotnet-corefx-9299d90" value="true" />
-    <add key="darc-int-dotnet-corefx-9299d90" value="true" />
-    <add key="darc-int-dotnet-corefx-9299d90" value="true" />
-    <add key="darc-int-dotnet-corefx-9299d90" value="true" />
-    <add key="darc-int-dotnet-corefx-9299d90" value="true" />
-    <add key="darc-int-dotnet-corefx-9299d90" value="true" />
-    <add key="darc-int-dotnet-corefx-9299d90" value="true" />
-    <add key="darc-int-dotnet-corefx-9299d90" value="true" />
-    <add key="darc-int-dotnet-corefx-9299d90" value="true" />
-    <add key="darc-int-dotnet-corefx-9299d90" value="true" />
-    <add key="darc-int-dotnet-corefx-50a99d5" value="true" />
-    <add key="darc-int-dotnet-corefx-50a99d5" value="true" />
-    <!--  End: Package sources from dotnet-corefx -->
-=======
->>>>>>> 9d91021a
   </disabledPackageSources>
 </configuration>