<?xml version="1.0" encoding="utf-8"?>
<configuration>
  <packageSources>
    <clear />
    <!--Begin: Package sources managed by Dependency Flow automation. Do not edit the sources below.-->
    <!--  Begin: Package sources from dotnet-efcore -->
    <!--  End: Package sources from dotnet-efcore -->
    <!--  Begin: Package sources from dotnet-runtime -->
<<<<<<< HEAD
    <add key="darc-int-dotnet-runtime-1034492" value="https://pkgs.dev.azure.com/dnceng/_packaging/darc-int-dotnet-runtime-1034492d/nuget/v3/index.json" />
=======
    <add key="darc-int-dotnet-runtime-8a5d98f" value="https://pkgs.dev.azure.com/dnceng/_packaging/darc-int-dotnet-runtime-8a5d98fb/nuget/v3/index.json" />
>>>>>>> 9d14b146
    <!--  End: Package sources from dotnet-runtime -->
    <!--End: Package sources managed by Dependency Flow automation. Do not edit the sources above.-->
    <add key="dotnet-eng" value="https://pkgs.dev.azure.com/dnceng/public/_packaging/dotnet-eng/nuget/v3/index.json" />
    <add key="dotnet-tools" value="https://pkgs.dev.azure.com/dnceng/public/_packaging/dotnet-tools/nuget/v3/index.json" />
    <add key="dotnet5" value="https://pkgs.dev.azure.com/dnceng/public/_packaging/dotnet5/nuget/v3/index.json" />
    <add key="dotnet5-transport" value="https://pkgs.dev.azure.com/dnceng/public/_packaging/dotnet5-transport/nuget/v3/index.json" />
    <add key="dotnet-public" value="https://pkgs.dev.azure.com/dnceng/public/_packaging/dotnet-public/nuget/v3/index.json" />
    <!-- Used for the SiteExtension 3.1 bits that are included in the 5.0 build -->
    <add key="dotnet31-transport" value="https://pkgs.dev.azure.com/dnceng/public/_packaging/dotnet3.1-transport/nuget/v3/index.json" />
  </packageSources>
  <disabledPackageSources>
    <!--Begin: Package sources managed by Dependency Flow automation. Do not edit the sources below.-->
    <!--  Begin: Package sources from dotnet-runtime -->
<<<<<<< HEAD
    <add key="darc-int-dotnet-runtime-1034492" value="true" />
    <!--End: Package sources managed by Dependency Flow automation. Do not edit the sources above.-->
=======
    <add key="darc-int-dotnet-runtime-8a5d98f" value="true" />
>>>>>>> 9d14b146
    <add key="darc-int-dotnet-runtime-d1e2874" value="true" />
    <add key="darc-int-dotnet-runtime-c636bbd" value="true" />
    <!--  End: Package sources from dotnet-runtime -->
    <!--  Begin: Package sources from dotnet-efcore -->
    <add key="darc-int-dotnet-efcore-efc2924" value="true" />
    <add key="darc-int-dotnet-efcore-efc2924" value="true" />
    <!--  End: Package sources from dotnet-efcore -->
    <!--End: Package sources managed by Dependency Flow automation. Do not edit the sources above.-->
  </disabledPackageSources>
</configuration><|MERGE_RESOLUTION|>--- conflicted
+++ resolved
@@ -6,11 +6,7 @@
     <!--  Begin: Package sources from dotnet-efcore -->
     <!--  End: Package sources from dotnet-efcore -->
     <!--  Begin: Package sources from dotnet-runtime -->
-<<<<<<< HEAD
-    <add key="darc-int-dotnet-runtime-1034492" value="https://pkgs.dev.azure.com/dnceng/_packaging/darc-int-dotnet-runtime-1034492d/nuget/v3/index.json" />
-=======
     <add key="darc-int-dotnet-runtime-8a5d98f" value="https://pkgs.dev.azure.com/dnceng/_packaging/darc-int-dotnet-runtime-8a5d98fb/nuget/v3/index.json" />
->>>>>>> 9d14b146
     <!--  End: Package sources from dotnet-runtime -->
     <!--End: Package sources managed by Dependency Flow automation. Do not edit the sources above.-->
     <add key="dotnet-eng" value="https://pkgs.dev.azure.com/dnceng/public/_packaging/dotnet-eng/nuget/v3/index.json" />
@@ -24,18 +20,12 @@
   <disabledPackageSources>
     <!--Begin: Package sources managed by Dependency Flow automation. Do not edit the sources below.-->
     <!--  Begin: Package sources from dotnet-runtime -->
-<<<<<<< HEAD
-    <add key="darc-int-dotnet-runtime-1034492" value="true" />
-    <!--End: Package sources managed by Dependency Flow automation. Do not edit the sources above.-->
-=======
     <add key="darc-int-dotnet-runtime-8a5d98f" value="true" />
->>>>>>> 9d14b146
     <add key="darc-int-dotnet-runtime-d1e2874" value="true" />
     <add key="darc-int-dotnet-runtime-c636bbd" value="true" />
     <!--  End: Package sources from dotnet-runtime -->
     <!--  Begin: Package sources from dotnet-efcore -->
     <add key="darc-int-dotnet-efcore-efc2924" value="true" />
-    <add key="darc-int-dotnet-efcore-efc2924" value="true" />
     <!--  End: Package sources from dotnet-efcore -->
     <!--End: Package sources managed by Dependency Flow automation. Do not edit the sources above.-->
   </disabledPackageSources>
