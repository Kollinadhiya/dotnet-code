// Copyright (c) .NET Foundation. All rights reserved.
// Licensed under the Apache License, Version 2.0. See License.txt in the project root for license information.

using System;
using System.Collections.Generic;
using System.Net.Http;
using System.Runtime.CompilerServices;
using System.Threading;
using System.Threading.Tasks;
using Microsoft.Extensions.DependencyInjection;
using Microsoft.Extensions.Logging;
using Microsoft.Extensions.Logging.Abstractions;
using Microsoft.Extensions.Options;
using Moq;
using Moq.Protected;
using Xunit;

namespace Microsoft.Extensions.Http
{
    public class DefaultHttpClientFactoryTest
    {
        public DefaultHttpClientFactoryTest()
        {
            Services = new ServiceCollection().AddHttpClient().BuildServiceProvider();
            ScopeFactory = Services.GetRequiredService<IServiceScopeFactory>();
            Options = Services.GetRequiredService<IOptionsMonitor<HttpClientFactoryOptions>>();
        }

        public IServiceProvider Services { get; }

        public IServiceScopeFactory ScopeFactory { get; }

        public ILoggerFactory LoggerFactory { get; } = NullLoggerFactory.Instance;

        public IOptionsMonitor<HttpClientFactoryOptions> Options { get; }

        public IEnumerable<IHttpMessageHandlerBuilderFilter> EmptyFilters = Array.Empty<IHttpMessageHandlerBuilderFilter>();

        [Fact]
        public void Factory_MultipleCalls_DoesNotCacheHttpClient()
        {
            // Arrange
            var count = 0;
            Options.CurrentValue.HttpClientActions.Add(c =>
            {
                count++;
            });

            var factory = new TestHttpClientFactory(Services, ScopeFactory, LoggerFactory, Options, EmptyFilters);

            // Act 1
            var client1 = factory.CreateClient();

            // Act 2
            var client2 = factory.CreateClient();

            // Assert
            Assert.Equal(2, count);
            Assert.NotSame(client1, client2);
        }

        [Fact]
        public void Factory_MultipleCalls_CachesHandler()
        {
            // Arrange
            var count = 0;
            Options.CurrentValue.HttpMessageHandlerBuilderActions.Add(b =>
            {
                count++;
            });

            var factory = new TestHttpClientFactory(Services, ScopeFactory, LoggerFactory, Options, EmptyFilters);

            // Act 1
            var client1 = factory.CreateClient();

            // Act 2
            var client2 = factory.CreateClient();

            // Assert
            Assert.Equal(1, count);
            Assert.NotSame(client1, client2);
        }

        [Fact]
        public void Factory_DisposeClient_DoesNotDisposeHandler()
        {
            // Arrange
            Options.CurrentValue.HttpMessageHandlerBuilderActions.Add(b =>
            {
                var mockHandler = new Mock<HttpMessageHandler>();
                mockHandler
                    .Protected()
                    .Setup("Dispose", true)
                    .Throws(new Exception("Dispose should not be called"));

                b.PrimaryHandler = mockHandler.Object;
            });

            var factory = new TestHttpClientFactory(Services, ScopeFactory, LoggerFactory, Options, EmptyFilters);

            // Act 
            using (factory.CreateClient())
            {
            }

            // Assert (does not throw)
        }

        [Fact]
        public void Factory_DisposeHandler_DoesNotDisposeInnerHandler()
        {
            // Arrange
            Options.CurrentValue.HttpMessageHandlerBuilderActions.Add(b =>
            {
                var mockHandler = new Mock<HttpMessageHandler>();
                mockHandler
                    .Protected()
                    .Setup("Dispose", true)
                    .Throws(new Exception("Dispose should not be called"));

                b.PrimaryHandler = mockHandler.Object;
            });

            var factory = new TestHttpClientFactory(Services, ScopeFactory, LoggerFactory, Options, EmptyFilters);

            // Act 
            using (factory.CreateHandler())
            {
            }

            // Assert (does not throw)
        }

        [Fact]
        public void Factory_CreateClient_WithoutName_UsesDefaultOptions()
        {
            // Arrange
            var count = 0;
            Options.CurrentValue.HttpClientActions.Add(b =>
            {
                count++;
            });

            var factory = new TestHttpClientFactory(Services, ScopeFactory, LoggerFactory, Options, EmptyFilters);

            // Act
            var client = factory.CreateClient();

            // Assert
            Assert.Equal(1, count);
        }

        [Fact]
        public void Factory_CreateClient_WithName_UsesNamedOptions()
        {
            // Arrange
            var count = 0;
            Options.Get("github").HttpClientActions.Add(b =>
            {
                count++;
            });

            var factory = new TestHttpClientFactory(Services, ScopeFactory, LoggerFactory, Options, EmptyFilters);

            // Act
            var client = factory.CreateClient("github");

            // Assert
            Assert.Equal(1, count);
        }

        [Fact]
        public void Factory_CreateClient_FiltersCanDecorateBuilder()
        {
            // Arrange
            var expected = new HttpMessageHandler[]
            {
                Mock.Of<DelegatingHandler>(), // Added by filter1
                Mock.Of<DelegatingHandler>(), // Added by filter2
                Mock.Of<DelegatingHandler>(), // Added by filter3
                Mock.Of<DelegatingHandler>(), // Added in options
                Mock.Of<DelegatingHandler>(), // Added by filter3
                Mock.Of<DelegatingHandler>(), // Added by filter2
                Mock.Of<DelegatingHandler>(), // Added by filter1

                Mock.Of<HttpMessageHandler>(), // Set as primary handler by options
            };

            Options.Get("github").HttpMessageHandlerBuilderActions.Add(b =>
            {
                b.PrimaryHandler = expected[7];

                b.AdditionalHandlers.Add((DelegatingHandler)expected[3]);
            });

            var filter1 = new Mock<IHttpMessageHandlerBuilderFilter>();
            filter1
                .Setup(f => f.Configure(It.IsAny<Action<HttpMessageHandlerBuilder>>()))
                .Returns<Action<HttpMessageHandlerBuilder>>(next => (b) =>
                {
                    next(b); // Calls filter2
                    b.AdditionalHandlers.Insert(0, (DelegatingHandler)expected[0]);
                    b.AdditionalHandlers.Add((DelegatingHandler)expected[6]);
                });

            var filter2 = new Mock<IHttpMessageHandlerBuilderFilter>();
            filter2
                .Setup(f => f.Configure(It.IsAny<Action<HttpMessageHandlerBuilder>>()))
                .Returns<Action<HttpMessageHandlerBuilder>>(next => (b) =>
                {
                    next(b); // Calls filter3
                    b.AdditionalHandlers.Insert(0, (DelegatingHandler)expected[1]);
                    b.AdditionalHandlers.Add((DelegatingHandler)expected[5]);
                });

            var filter3 = new Mock<IHttpMessageHandlerBuilderFilter>();
            filter3
                .Setup(f => f.Configure(It.IsAny<Action<HttpMessageHandlerBuilder>>()))
                .Returns<Action<HttpMessageHandlerBuilder>>(next => (b) =>
                {
                    b.AdditionalHandlers.Add((DelegatingHandler)expected[2]);
                    next(b); // Calls options
                    b.AdditionalHandlers.Add((DelegatingHandler)expected[4]);
                });

            var factory = new TestHttpClientFactory(Services, ScopeFactory, LoggerFactory, Options, new[]
            {
                filter1.Object,
                filter2.Object,
                filter3.Object,
            });

            // Act
            var handler = (HttpMessageHandler)factory.CreateHandlerEntry("github").Handler;

            // Assert
            //
            // The outer-most handler is always a lifetime tracking handler.
            Assert.IsType<LifetimeTrackingHttpMessageHandler>(handler);
            handler = Assert.IsAssignableFrom<DelegatingHandler>(handler).InnerHandler;

            for (var i = 0; i < expected.Length - 1; i++)
            {
                Assert.Same(expected[i], handler);
                handler = Assert.IsAssignableFrom<DelegatingHandler>(handler).InnerHandler;
            }

            Assert.Same(expected[7], handler);
        }

        [Fact]
        public async Task Factory_CreateClient_WithExpiry_CanExpire()
        {
            // Arrange
            var factory = new TestHttpClientFactory(Services, ScopeFactory, LoggerFactory, Options, EmptyFilters)
            {
                EnableExpiryTimer = true,
                EnableCleanupTimer = true,
            };

            // Act - 1 - Creating a client should add an entry to active handlers
            var client1 = factory.CreateClient("github");

            // Assert - 1
            var activeEntry1 = Assert.Single(factory._activeHandlers).Value.Value;
            Assert.Equal("github", activeEntry1.Name);
            Assert.Equal(TimeSpan.FromMinutes(2), activeEntry1.Lifetime);
            Assert.NotNull(activeEntry1.Handler);

            // Act - 2 - Now simulate the timer triggering to complete the expiry.
            var (completionSource, expiryTask) = factory.ActiveEntryState[activeEntry1];
            completionSource.SetResult(activeEntry1);
            await expiryTask;

            // Assert - 2
            Assert.Empty(factory._activeHandlers);
            Assert.True(factory.CleanupTimerStarted.IsSet, "Cleanup timer started");

            var expiredEntry1 = Assert.Single(factory._expiredHandlers);
            Assert.NotSame(expiredEntry1.InnerHandler, activeEntry1.Handler);

            // Act - 3 - Creating a client should add another entry
            var client2 = factory.CreateClient("github");

            // Assert - 3
            var activeEntry2 = Assert.Single(factory._activeHandlers).Value.Value;
            Assert.Equal("github", activeEntry1.Name);
            Assert.Equal(TimeSpan.FromMinutes(2), activeEntry1.Lifetime);
            Assert.NotNull(activeEntry1.Handler);
            Assert.NotSame(activeEntry1, activeEntry2);
            Assert.NotSame(activeEntry1.Handler, activeEntry2.Handler);
        }

        [Fact]
        public async Task Factory_CreateClient_WithExpiry_HandlerCanBeReusedBeforeExpiry()
        {
            // Arrange
            var factory = new TestHttpClientFactory(Services, ScopeFactory, LoggerFactory, Options, EmptyFilters)
            {
                EnableExpiryTimer = true,
                EnableCleanupTimer = true,
            };

            // Act - 1 - Creating a client should add an entry to active handlers
            var client1 = factory.CreateClient("github");

            // Assert - 1
            var activeEntry1 = Assert.Single(factory._activeHandlers).Value.Value;
            Assert.Equal("github", activeEntry1.Name);
            Assert.Equal(TimeSpan.FromMinutes(2), activeEntry1.Lifetime);
            Assert.NotNull(activeEntry1.Handler);

            // Act - 2 - Now create another client, it shouldn't replace the entry.
            var client2 = factory.CreateClient("github");

            // Assert - 2
            Assert.Same(activeEntry1, Assert.Single(factory._activeHandlers).Value.Value);

            // Act - 3 - Now simulate the timer triggering to complete the expiry.
            var (completionSource, expiryTask) = factory.ActiveEntryState[activeEntry1];
            completionSource.SetResult(activeEntry1);
            await expiryTask;

            // Assert - 3
            Assert.Empty(factory._activeHandlers);
            Assert.True(factory.CleanupTimerStarted.IsSet, "Cleanup timer started");

            var expiredEntry1 = Assert.Single(factory._expiredHandlers);
            Assert.NotSame(expiredEntry1.InnerHandler, activeEntry1.Handler);

            // Act - 4 - Creating a client should add another entry
            var client3 = factory.CreateClient("github");

            // Assert - 4
            var activeEntry2 = Assert.Single(factory._activeHandlers).Value.Value;
            Assert.Equal("github", activeEntry1.Name);
            Assert.Equal(TimeSpan.FromMinutes(2), activeEntry1.Lifetime);
            Assert.NotNull(activeEntry1.Handler);
            Assert.NotSame(activeEntry1, activeEntry2);
            Assert.NotSame(activeEntry1.Handler, activeEntry2.Handler);
        }

        [Fact]
        public async Task Factory_CleanupCycle_DisposesEligibleHandler()
        {
            // Arrange
            var disposeHandler = new DisposeTrackingHandler();
            Options.Get("github").HttpMessageHandlerBuilderActions.Add(b =>
            {
                b.AdditionalHandlers.Add(disposeHandler);
            });

            var factory = new TestHttpClientFactory(Services, ScopeFactory, LoggerFactory, Options, EmptyFilters)
            {
                EnableExpiryTimer = true,
                EnableCleanupTimer = true,
            };

            var cleanupEntry = await SimulateClientUse_Factory_CleanupCycle_DisposesEligibleHandler(factory);

            // Being pretty conservative here because we want this test to be reliable,
            // and it depends on the GC and timing.
            for (var i = 0; i < 3; i++)
            {
                GC.Collect();
                GC.WaitForPendingFinalizers();
                GC.Collect();

                if (cleanupEntry.CanDispose)
                {
                    break;
                }

                await Task.Delay(TimeSpan.FromSeconds(1));
            }

            Assert.True(cleanupEntry.CanDispose, "Cleanup entry disposable");

            // Act
<<<<<<< HEAD
            factory.CleanupTimer_Tick();
=======
            factory.CleanupTimer_Tick(state: null);
>>>>>>> 194f1ee7

            // Assert
            Assert.Empty(factory._expiredHandlers);
            Assert.Equal(1, disposeHandler.DisposeCount);
            Assert.False(factory.CleanupTimerStarted.IsSet, "Cleanup timer not started");
        }

        // Seprate to avoid the HttpClient getting its lifetime extended by
        // the state machine of the test.
        [MethodImpl(MethodImplOptions.NoInlining)]
        private async Task<ExpiredHandlerTrackingEntry> SimulateClientUse_Factory_CleanupCycle_DisposesEligibleHandler(TestHttpClientFactory factory)
        {
            // Create a handler and move it to the expired state
            var client1 = factory.CreateClient("github");

            var kvp = Assert.Single(factory.ActiveEntryState);
            kvp.Value.Item1.SetResult(kvp.Key);
            await kvp.Value.Item2;

            // Our handler is now in the cleanup state.
            var cleanupEntry = Assert.Single(factory._expiredHandlers);
            Assert.True(factory.CleanupTimerStarted.IsSet, "Cleanup timer started");

            // We need to make sure that the outer handler actually gets GCed, so drop our references to it.
            // This is important because the factory relies on this possibility for correctness. We need to ensure that 
            // the factory isn't keeping any references.
            kvp = default;
            client1 = null;

            return cleanupEntry;
        }

        [Fact]
        public async Task Factory_CleanupCycle_DisposesLiveHandler()
        {
            // Arrange
            var disposeHandler = new DisposeTrackingHandler();
            Options.Get("github").HttpMessageHandlerBuilderActions.Add(b =>
            {
                b.AdditionalHandlers.Add(disposeHandler);
            });

            var factory = new TestHttpClientFactory(Services, ScopeFactory, LoggerFactory, Options, EmptyFilters)
            {
                EnableExpiryTimer = true,
                EnableCleanupTimer = true,
            };

            var cleanupEntry = await SimulateClientUse_Factory_CleanupCycle_DisposesLiveHandler(factory, disposeHandler);

            // Being pretty conservative here because we want this test to be reliable,
            // and it depends on the GC and timing.
            for (var i = 0; i < 3; i++)
            {
                GC.Collect();
                GC.WaitForPendingFinalizers();
                GC.Collect();

                if (cleanupEntry.CanDispose)
                {
                    break;
                }

                await Task.Delay(TimeSpan.FromSeconds(1));
            }

            Assert.True(cleanupEntry.CanDispose, "Cleanup entry disposable");

            // Act - 2
<<<<<<< HEAD
            factory.CleanupTimer_Tick();
=======
            factory.CleanupTimer_Tick(state: null);
>>>>>>> 194f1ee7

            // Assert
            Assert.Empty(factory._expiredHandlers);
            Assert.Equal(1, disposeHandler.DisposeCount);
            Assert.False(factory.CleanupTimerStarted.IsSet, "Cleanup timer not started");
        }

        // Seprate to avoid the HttpClient getting its lifetime extended by
        // the state machine of the test.
        [MethodImpl(MethodImplOptions.NoInlining)]
        private async Task<ExpiredHandlerTrackingEntry> SimulateClientUse_Factory_CleanupCycle_DisposesLiveHandler(
            TestHttpClientFactory factory,
            DisposeTrackingHandler disposeHandler)
        {
            // Create a handler and move it to the expired state
            var client1 = factory.CreateClient("github");

            var kvp = Assert.Single(factory.ActiveEntryState);
            kvp.Value.Item1.SetResult(kvp.Key);
            await kvp.Value.Item2;

            // Our handler is now in the cleanup state.
            var cleanupEntry = Assert.Single(factory._expiredHandlers);
            Assert.True(factory.CleanupTimerStarted.IsSet, "Cleanup timer started");

            // Nulling out the references to the internal state of the factory since they wouldn't exist in the non-test
            // scenario. We're holding on the client to prevent disposal - like a real use case.
            lock (this)
            {
                // Prevent reordering
                kvp = default;
            }

            // Act - 1
<<<<<<< HEAD
            factory.CleanupTimer_Tick();
=======
            factory.CleanupTimer_Tick(state: null);
>>>>>>> 194f1ee7

            // Assert
            Assert.Same(cleanupEntry, Assert.Single(factory._expiredHandlers));
            Assert.Equal(0, disposeHandler.DisposeCount);
            Assert.True(factory.CleanupTimerStarted.IsSet, "Cleanup timer started");

            // We need to make sure that the outer handler actually gets GCed, so drop our references to it.
            // This is important because the factory relies on this possibility for correctness. We need to ensure that 
            // the factory isn't keeping any references.
            lock (this)
            {
                // Prevent reordering
                client1 = null;
            }

            return cleanupEntry;
        }

        private class TestHttpClientFactory : DefaultHttpClientFactory
        {
            public TestHttpClientFactory(
                IServiceProvider services,
                IServiceScopeFactory scopeFactory,
                ILoggerFactory loggerFactory,
                IOptionsMonitor<HttpClientFactoryOptions> optionsMonitor,
                IEnumerable<IHttpMessageHandlerBuilderFilter> filters)
                : base(services, scopeFactory, loggerFactory, optionsMonitor, filters)
            {
                ActiveEntryState = new Dictionary<ActiveHandlerTrackingEntry, (TaskCompletionSource<ActiveHandlerTrackingEntry>, Task)>();
                CleanupTimerStarted = new ManualResetEventSlim(initialState: false);
            }

            public bool EnableExpiryTimer { get; set; }

            public bool EnableCleanupTimer { get; set; }

            public ManualResetEventSlim CleanupTimerStarted { get; }

            public Dictionary<ActiveHandlerTrackingEntry, (TaskCompletionSource<ActiveHandlerTrackingEntry>, Task)> ActiveEntryState { get; }

            internal override void StartHandlerEntryTimer(ActiveHandlerTrackingEntry entry)
            {
                if (EnableExpiryTimer)
                {
                    lock (ActiveEntryState)
                    {
                        if (ActiveEntryState.ContainsKey(entry))
                        {
                            // Timer already started.
                            return;
                        }

                        // Rather than using the actual timer on the actual entry, let's fake it with async.
                        var completionSource = new TaskCompletionSource<ActiveHandlerTrackingEntry>();
                        var expiryTask = completionSource.Task.ContinueWith(t =>
                        {
                            var e = t.Result;
                            ExpiryTimer_Tick(e);

                            lock (ActiveEntryState)
                            {
                                ActiveEntryState.Remove(e);
                            }
                        });

                        ActiveEntryState.Add(entry, (completionSource, expiryTask));
                    }
                }
            }

            internal override void StartCleanupTimer()
            {
                if (EnableCleanupTimer)
                {
                    CleanupTimerStarted.Set();
                }
            }

            internal override void StopCleanupTimer()
            {
                if (EnableCleanupTimer)
                {
                    Assert.True(CleanupTimerStarted.IsSet, "Cleanup timer started");
                    CleanupTimerStarted.Reset();
                }
            }
        }

        private class DisposeTrackingHandler : DelegatingHandler
        {
            public int DisposeCount { get; set; }

            protected override void Dispose(bool disposing)
            {
                DisposeCount++;
            }
        }
    }
}<|MERGE_RESOLUTION|>--- conflicted
+++ resolved
@@ -99,7 +99,7 @@
 
             var factory = new TestHttpClientFactory(Services, ScopeFactory, LoggerFactory, Options, EmptyFilters);
 
-            // Act 
+            // Act
             using (factory.CreateClient())
             {
             }
@@ -124,7 +124,7 @@
 
             var factory = new TestHttpClientFactory(Services, ScopeFactory, LoggerFactory, Options, EmptyFilters);
 
-            // Act 
+            // Act
             using (factory.CreateHandler())
             {
             }
@@ -378,11 +378,7 @@
             Assert.True(cleanupEntry.CanDispose, "Cleanup entry disposable");
 
             // Act
-<<<<<<< HEAD
             factory.CleanupTimer_Tick();
-=======
-            factory.CleanupTimer_Tick(state: null);
->>>>>>> 194f1ee7
 
             // Assert
             Assert.Empty(factory._expiredHandlers);
@@ -407,7 +403,7 @@
             Assert.True(factory.CleanupTimerStarted.IsSet, "Cleanup timer started");
 
             // We need to make sure that the outer handler actually gets GCed, so drop our references to it.
-            // This is important because the factory relies on this possibility for correctness. We need to ensure that 
+            // This is important because the factory relies on this possibility for correctness. We need to ensure that
             // the factory isn't keeping any references.
             kvp = default;
             client1 = null;
@@ -452,11 +448,7 @@
             Assert.True(cleanupEntry.CanDispose, "Cleanup entry disposable");
 
             // Act - 2
-<<<<<<< HEAD
             factory.CleanupTimer_Tick();
-=======
-            factory.CleanupTimer_Tick(state: null);
->>>>>>> 194f1ee7
 
             // Assert
             Assert.Empty(factory._expiredHandlers);
@@ -491,11 +483,7 @@
             }
 
             // Act - 1
-<<<<<<< HEAD
             factory.CleanupTimer_Tick();
-=======
-            factory.CleanupTimer_Tick(state: null);
->>>>>>> 194f1ee7
 
             // Assert
             Assert.Same(cleanupEntry, Assert.Single(factory._expiredHandlers));
@@ -503,7 +491,7 @@
             Assert.True(factory.CleanupTimerStarted.IsSet, "Cleanup timer started");
 
             // We need to make sure that the outer handler actually gets GCed, so drop our references to it.
-            // This is important because the factory relies on this possibility for correctness. We need to ensure that 
+            // This is important because the factory relies on this possibility for correctness. We need to ensure that
             // the factory isn't keeping any references.
             lock (this)
             {
